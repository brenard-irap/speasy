--- conflicted
+++ resolved
@@ -78,15 +78,9 @@
         raise RuntimeError("Failed to get auth token")
 
 
-<<<<<<< HEAD
 def send_request(endpoint: Endpoint, params: dict = None, timeout: int = http.DEFAULT_TIMEOUT,
-                 server_url: str = "http://amda.irap.omp.eu") -> str or None:
+                 server_url: str = amda_cfg.entry_point()) -> str or None:
     """Send a request on the AMDA_Webservice REST service to the given endpoint with given parameters.
-=======
-def send_request(endpoint: Endpoint, params: dict = None, n_try: int = 3,
-                 server_url: str = amda_cfg.entry_point()) -> str or None:
-    """Send a request on the AMDA_Webservice REST service to the given endpoint with given parameters. Retry up to :data:`n_try` times upon failure.
->>>>>>> 6c921d74
 
     Parameters
     ----------
@@ -114,20 +108,12 @@
     return None
 
 
-<<<<<<< HEAD
 def send_indirect_request(endpoint: Endpoint, params: dict = None,
                           timeout: int = http.DEFAULT_TIMEOUT,
-                          server_url: str = "http://amda.irap.omp.eu") -> str or None:
+                          server_url: str = amda_cfg.entry_point()) -> str or None:
     """Send a request on the AMDA_Webservice REST service to the given endpoint with given parameters.
     The request is special in that the result is the URL to an XML file containing
     the actual data we are interested in. That is why we call :data:`requests.get()` twice in a row.
-=======
-def send_indirect_request(endpoint: Endpoint, params: dict = None, n_try: int = 3,
-                          server_url: str = amda_cfg.entry_point()) -> str or None:
-    """Send a request on the AMDA_Webservice REST service to the given endpoint with given parameters. The request is special in that the result
-    is the URL to an XML file containing the actual data we are interested in. That is why
-    we call :data:`requests.get()` twice in a row.
->>>>>>> 6c921d74
 
     Parameters
     ----------
@@ -155,13 +141,8 @@
     return None
 
 
-<<<<<<< HEAD
 def send_request_json(endpoint: Endpoint, params: Dict = None, timeout: int = http.DEFAULT_TIMEOUT,
-                      server_url: str = "http://amda.irap.omp.eu",
-=======
-def send_request_json(endpoint: Endpoint, params: Dict = None, n_try: int = 3,
                       server_url: str = amda_cfg.entry_point(),
->>>>>>> 6c921d74
                       extra_http_headers: Dict or None = None) -> str or None:
     """Send a request on the AMDA_Webservice REST service to the given endpoint with given parameters.
     We expect the result to be JSON data.
